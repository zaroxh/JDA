/**
 *    Copyright 2015-2016 Austin Keener & Michael Ritter
 *
 * Licensed under the Apache License, Version 2.0 (the "License");
 * you may not use this file except in compliance with the License.
 * You may obtain a copy of the License at
 *
 *     http://www.apache.org/licenses/LICENSE-2.0
 *
 * Unless required by applicable law or agreed to in writing, software
 * distributed under the License is distributed on an "AS IS" BASIS,
 * WITHOUT WARRANTIES OR CONDITIONS OF ANY KIND, either express or implied.
 * See the License for the specific language governing permissions and
 * limitations under the License.
 */
package net.dv8tion.jda.requests;

import com.mashape.unirest.http.Unirest;
import com.mashape.unirest.http.exceptions.UnirestException;
import com.mashape.unirest.request.BaseRequest;
import com.mashape.unirest.request.GetRequest;
import com.mashape.unirest.request.HttpRequest;
import com.mashape.unirest.request.body.RequestBodyEntity;
import net.dv8tion.jda.JDAInfo;
import net.dv8tion.jda.entities.impl.JDAImpl;
import org.json.JSONArray;
import org.json.JSONObject;

public class Requester
{
<<<<<<< HEAD
    public static final String USER_AGENT = JDAInfo.GITHUB + " " + JDAInfo.VERSION;
=======
    private static final String USERAGENT = "JDA DiscordBot (" + JDAInfo.GITHUB + ", " + JDAInfo.VERSION + ")";
>>>>>>> b3379991
    private final JDAImpl api;

    public Requester(JDAImpl api)
    {
        this.api = api;
    }

    public JSONObject get(String url)
    {
        return toObject(addHeaders(Unirest.get(url)));
    }

    public JSONObject delete(String url)
    {
        return toObject(addHeaders(Unirest.delete(url)));
    }

    public JSONObject post(String url, JSONObject body)
    {
        return toObject(addHeaders(Unirest.post(url)).body(body.toString()));
    }

    public JSONObject patch(String url, JSONObject body)
    {
        return toObject(addHeaders(Unirest.patch(url)).body(body.toString()));
    }

    public JSONObject put(String url, JSONObject body)
    {
        return toObject(addHeaders(Unirest.put(url)).body(body.toString()));
    }

    public JSONArray getA(String url)
    {
        return toArray(addHeaders(Unirest.get(url)));
    }

    public JSONArray deleteA(String url)
    {
        return toArray(addHeaders(Unirest.delete(url)));
    }

    public JSONArray postA(String url, JSONObject body)
    {
        return toArray(addHeaders(Unirest.post(url)).body(body.toString()));
    }

    public JSONArray patchA(String url, JSONObject body)
    {
        return toArray(addHeaders(Unirest.patch(url)).body(body.toString()));
    }

    public JSONArray patchA(String url, JSONArray body)
    {
        return toArray(addHeaders(Unirest.patch(url)).body(body.toString()));
    }

    private JSONObject toObject(BaseRequest request)
    {
        try
        {
            if (api.isDebug())
            {
                System.out.printf("Requesting %s -> %s\n\tPayload: %s\n\tResponse: ", request.getHttpRequest().getHttpMethod().name(), request.getHttpRequest().getUrl(), ((request instanceof RequestBodyEntity)? ((RequestBodyEntity) request).getBody().toString():"None"));
            }
            String body = request.asString().getBody();
            if (api.isDebug())
            {
                System.out.println(body);
            }
            return body == null ? null : new JSONObject(body);
        }
        catch (UnirestException e)
        {
            e.printStackTrace();
        }
        return null;
    }

    private JSONArray toArray(BaseRequest request)
    {
        try
        {
            if (api.isDebug())
            {
                System.out.printf("Requesting %s -> %s\n\tPayload: %s\n\tResponse: ", request.getHttpRequest().getHttpMethod().name(), request.getHttpRequest().getUrl(), ((request instanceof RequestBodyEntity)? ((RequestBodyEntity) request).getBody().toString():"None"));
            }
            String body = request.asString().getBody();
            if (api.isDebug())
            {
                System.out.println(body);
            }
            return body == null ? null : new JSONArray(body);
        }
        catch (UnirestException e)
        {
            e.printStackTrace();
        }
        return null;
    }

    private <T extends HttpRequest> T addHeaders(T request)
    {
        if (api.getAuthToken() != null)
        {
            request.header("authorization", api.getAuthToken());
        }
        if (!(request instanceof GetRequest))
        {
            request.header("Content-Type", "application/json");
        }
<<<<<<< HEAD
        request.header("user-agent", USER_AGENT);
=======
        request.header("user-agent", USERAGENT);
>>>>>>> b3379991
        request.header("Accept-Encoding", "gzip");
        return request;
    }
}<|MERGE_RESOLUTION|>--- conflicted
+++ resolved
@@ -28,11 +28,8 @@
 
 public class Requester
 {
-<<<<<<< HEAD
-    public static final String USER_AGENT = JDAInfo.GITHUB + " " + JDAInfo.VERSION;
-=======
-    private static final String USERAGENT = "JDA DiscordBot (" + JDAInfo.GITHUB + ", " + JDAInfo.VERSION + ")";
->>>>>>> b3379991
+    public  static final String USER_AGENT = "JDA DiscordBot (" + JDAInfo.GITHUB + ", " + JDAInfo.VERSION + ")";
+
     private final JDAImpl api;
 
     public Requester(JDAImpl api)
@@ -144,11 +141,7 @@
         {
             request.header("Content-Type", "application/json");
         }
-<<<<<<< HEAD
         request.header("user-agent", USER_AGENT);
-=======
-        request.header("user-agent", USERAGENT);
->>>>>>> b3379991
         request.header("Accept-Encoding", "gzip");
         return request;
     }
