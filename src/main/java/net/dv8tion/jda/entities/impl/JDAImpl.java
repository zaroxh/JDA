--- conflicted
+++ resolved
@@ -58,12 +58,8 @@
     private final Map<String, VoiceChannel> voiceChannelMap = new HashMap<>();
     private final Map<String, PrivateChannel> pmChannelMap = new HashMap<>();
     private final Map<String, String> offline_pms = new HashMap<>();    //Userid -> channelid
-<<<<<<< HEAD
-    private final EventManager eventManager = new EventManager();
     private final AudioManager audioManager = new AudioManager(this);
-=======
     private IEventManager eventManager = new InterfacedEventManager();
->>>>>>> b3379991
     private SelfInfo selfInfo = null;
     private AccountManager accountManager;
     private String authToken = null;
@@ -169,7 +165,7 @@
         }
 
         writeJson(tokenFile, configs);
-        client = new WebSocketClient(gateway, this);
+        client = new WebSocketClient(gateway, this, proxy);
     }
 
     /**
